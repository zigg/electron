--- conflicted
+++ resolved
@@ -4,23 +4,27 @@
 
 ### OS X
 
-Only 64bit binaries are provided for OS X, and the minimum OS X version supported is OS X 10.8.
+Only 64bit binaries are provided for OS X, and the minimum OS X version
+supported is OS X 10.8.
 
 ### Windows
 
-Windows 7 and later are supported, older operating systems are not supported (and do not work).
+Windows 7 and later are supported, older operating systems are not supported
+(and do not work).
 
-<<<<<<< HEAD
-Both `x86` and `amd64` (x64) binaries are provided for Windows, and `ARM` version of Windows is not supported for now.
-=======
-Both `x86` and `x64` binaries are provided for Windows. Please note, the `ARM` version of Windows is not supported for now.
->>>>>>> fa59ea3b
+Both `x86` and `amd64` (x64) binaries are provided for Windows. Please note, the
+`ARM` version of Windows is not supported for now.
 
 ### Linux
 
-The prebuilt `ia32`(`i686`) and `x64`(`amd64`) binaries of Electron are built on Ubuntu 12.04, the `arm` binary is built against ARM v7 with hard-float ABI and NEON for Debian Wheezy.
+The prebuilt `ia32`(`i686`) and `x64`(`amd64`) binaries of Electron are built on
+Ubuntu 12.04, the `arm` binary is built against ARM v7 with hard-float ABI and
+NEON for Debian Wheezy.
 
-Whether the prebuilt binary can run on a distribution depends on whether the distribution includes the libraries that Electron is linked to on the building platform, so only Ubuntu 12.04 is guaranteed to work, but following platforms are also verified to be able to run the prebuilt binaries of Electron:
+Whether the prebuilt binary can run on a distribution depends on whether the
+distribution includes the libraries that Electron is linked to on the building
+platform, so only Ubuntu 12.04 is guaranteed to work, but following platforms
+are also verified to be able to run the prebuilt binaries of Electron:
 
 * Ubuntu 12.04 and later
 * Fedora 21
